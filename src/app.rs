use std::{
    fmt,
    io::Read,
    sync::{Arc, Mutex, PoisonError},
};
use glium::{
    SwapBuffersError,
    glutin::{
        Event,
        dpi::{LogicalPosition, LogicalSize}
    },
};
use webrender::{PipelineInfo, api::{HitTestFlags, DevicePixel}};
use euclid::TypedSize2D;
#[cfg(feature = "image_loading")]
use image::ImageError;
#[cfg(feature = "logging")]
use log::LevelFilter;
#[cfg(feature = "image_loading")]
use images::ImageType;
use {
<<<<<<< HEAD
    images::ImageType,
    error::{FontError, ClipboardError},
=======
    errors::{FontError, ClipboardError},
>>>>>>> c7b57756
    window::{Window, WindowId},
    css_parser::{FontId, PixelValue, LetterSpacing},
    text_cache::TextId,
    dom::UpdateScreen,
    window::FakeWindow,
    css::FakeCss,
    app_resources::AppResources,
    app_state::AppState,
    traits::Layout,
    ui_state::UiState,
    ui_description::UiDescription,
    daemon::Daemon,
};

/// Graphical application that maintains some kind of application state
pub struct App<T: Layout> {
    /// The graphical windows, indexed by ID
    windows: Vec<Window<T>>,
    /// The global application state
    pub app_state: AppState<T>,
}

/// Error returned by the `.run()` function
///
/// If the `.run()` function would panic, that would need `T` to
/// implement `Debug`, which is not necessary if we just return an error.
pub enum RuntimeError<T: Layout> {
    // Could not swap the display (drawing error)
    GlSwapError(SwapBuffersError),
    ArcUnlockError,
    MutexPoisonError(PoisonError<T>),
}

impl<T: Layout> From<PoisonError<T>> for RuntimeError<T> {
    fn from(e: PoisonError<T>) -> Self {
        RuntimeError::MutexPoisonError(e)
    }
}

impl<T: Layout> From<SwapBuffersError> for RuntimeError<T> {
    fn from(e: SwapBuffersError) -> Self {
        RuntimeError::GlSwapError(e)
    }
}

impl<T: Layout> fmt::Debug for RuntimeError<T> {
    fn fmt(&self, f: &mut fmt::Formatter) -> fmt::Result {
        write!(f, "{:?}", self)
    }
}

pub(crate) struct FrameEventInfo {
    pub(crate) should_redraw_window: bool,
    pub(crate) should_swap_window: bool,
    pub(crate) should_hittest: bool,
    pub(crate) cur_cursor_pos: LogicalPosition,
    pub(crate) new_window_size: Option<LogicalSize>,
    pub(crate) new_dpi_factor: Option<f64>,
    pub(crate) is_resize_event: bool,
}

impl Default for FrameEventInfo {
    fn default() -> Self {
        Self {
            should_redraw_window: false,
            should_swap_window: false,
            should_hittest: false,
            cur_cursor_pos: LogicalPosition::new(0.0, 0.0),
            new_window_size: None,
            new_dpi_factor: None,
            is_resize_event: false,
        }
    }
}

#[derive(Debug, Clone)]
#[cfg_attr(not(feature = "logging"), derive(Copy))]
pub struct AppConfig {
    /// If enabled, logs error and info messages.
    ///
    /// Default is `Some(LevelFilter::Error)` to log all errors by default
    #[cfg(feature = "logging")]
    pub enable_logging: Option<LevelFilter>,
    /// Path to the output log if the logger is enabled
    #[cfg(feature = "logging")]
    pub log_file_path: Option<String>,
    /// If the app crashes / panics, a window with a message box pops up
    /// Additionally, the error + backtrace gets logged to the output
    /// file (if logging is enabled).
    #[cfg(feature = "logging")]
    pub enable_visual_panic_hook: bool,
}

impl Default for AppConfig {
    fn default() -> Self {
        Self {
            #[cfg(feature = "logging")]
            enable_logging: Some(LevelFilter::Error),
            #[cfg(feature = "logging")]
            log_file_path: None,
            #[cfg(feature = "logging")]
            enable_visual_panic_hook: true,
        }
    }
}

impl<T: Layout> App<T> {

    #[allow(unused_variables)]
    /// Create a new, empty application. This does not open any windows.
    pub fn new(initial_data: T, config: AppConfig) -> Self {
        #[cfg(feature = "logging")] {
            if let Some(log_level) = config.enable_logging {
                ::logging::set_up_logging(config.log_file_path, log_level);
            }

            if config.enable_visual_panic_hook {
                ::logging::set_up_panic_hooks();
            }
        }

        Self {
            windows: Vec::new(),
            app_state: AppState::new(initial_data),
        }
    }

    /// Spawn a new window on the screen. Note that this should only be used to
    /// create extra windows, the default window will be the window submitted to
    /// the `.run` method.
    pub fn push_window(&mut self, window: Window<T>) {
        use default_callbacks::DefaultCallbackSystem;

        self.app_state.windows.push(FakeWindow {
            state: window.state.clone(),
            css: FakeCss::default(),
            default_callbacks: DefaultCallbackSystem::new(),
            read_only_window: window.display.clone(),
        });

        self.windows.push(window);
    }

    /// Start the rendering loop for the currently open windows
    /// This is the "main app loop", "main game loop" or whatever you want to call it.
    /// Usually this is the last function you call in your `main()` function, since exiting
    /// it means that the user has closed all windows and wants to close the app.
    ///
    /// When all windows are closed, this function returns the internal data again.
    /// This is useful for ex. CLI application that run procedurally, but then want to
    /// open a window temporarily, to ask for user input in a "nicer" way than a pure
    /// CLI-way.
    ///
    /// This way you can do this:
    ///
    /// ```no_run,ignore
    /// let app = App::new(MyData { username: None, password: None });
    /// app.create_window(WindowCreateOptions::default(), Css::native());
    ///
    /// // pop open a window that asks the user for his username and password...
    /// let MyData { username, password } = app.run();
    ///
    /// // continue the rest of the program here...
    /// println!("username: {:?}, password: {:?}", username, password);
    /// ```
    pub fn run(mut self, window: Window<T>) -> Result<T, RuntimeError<T>>
    {
        self.push_window(window);
        self.run_inner()?;
        let unique_arc = Arc::try_unwrap(self.app_state.data).map_err(|_| RuntimeError::ArcUnlockError)?;
        unique_arc.into_inner().map_err(|e| e.into())
    }

    fn run_inner(&mut self) -> Result<(), RuntimeError<T>> {

        use std::{thread, time::{Duration, Instant}};

        let mut ui_state_cache = Self::initialize_ui_state(&self.windows, &mut self.app_state);
        let mut ui_description_cache = vec![UiDescription::default(); self.windows.len()];
        let mut force_redraw_cache = vec![1_usize; self.windows.len()];
        let mut awakened_task = vec![false; self.windows.len()];

        #[cfg(debug_assertions)]
        let mut last_css_reload = Instant::now();

        while !self.windows.is_empty() {

            let time_start = Instant::now();
            let mut closed_windows = Vec::<usize>::new();

            'window_loop: for (idx, ref mut window) in self.windows.iter_mut().enumerate() {

                let window_id = WindowId { id: idx };
                let mut frame_event_info = FrameEventInfo::default();

                let mut events = Vec::new();
                window.events_loop.poll_events(|e| events.push(e));

                for event in &events {
                    if preprocess_event(event, &mut frame_event_info, awakened_task[idx]) == WindowCloseEvent::AboutToClose {
                        closed_windows.push(idx);
                        continue 'window_loop;
                    }
                    window.state.update_mouse_cursor_position(event);
                    window.state.update_keyboard_modifiers(event);
                    window.state.update_keyboard_pressed_chars(event);
                }

                if frame_event_info.should_hittest {
                    for event in &events {
                        do_hit_test_and_call_callbacks(
                            event,
                            window,
                            window_id,
                            &mut frame_event_info,
                            &ui_state_cache,
                            &mut self.app_state);
                    }
                }

                if frame_event_info.should_swap_window || frame_event_info.is_resize_event {
                    window.display.swap_buffers()?;
                    if let Some(i) = force_redraw_cache.get_mut(idx) {
                        if *i > 0 { *i -= 1 };
                        if *i == 0 {
                            clean_up_unused_opengl_textures(window.renderer.as_mut().unwrap().flush_pipeline_info());
                        }
                    }
                }

                if frame_event_info.is_resize_event || frame_event_info.should_redraw_window {
                    // This is a hack because during a resize event, winit eats the "awakened"
                    // event. So what we do is that we call the layout-and-render again, to
                    // trigger a second "awakened" event. So when the window is resized, the
                    // layout function is called twice (the first event will be eaten by winit)
                    //
                    // This is a reported bug and should be fixed somewhere in July
                    force_redraw_cache[idx] = 2;
                }

                // TODO: use this!
                let should_redraw_animations = window.run_all_animations();

                // Update the window state that we got from the frame event (updates window dimensions and DPI)
                window.update_from_external_window_state(&mut frame_event_info);
                // Update the window state every frame that was set by the user
                window.update_from_user_window_state(self.app_state.windows[idx].state.clone());
                // Reset the scroll amount to 0 (for the next frame)
                window.clear_scroll_state();

                if frame_event_info.should_redraw_window || force_redraw_cache[idx] > 0 {
                    // Call the Layout::layout() fn, get the DOM
                    let window_id = WindowId { id: idx };
                    ui_state_cache[idx] = UiState::from_app_state(&mut self.app_state, window_id);

                    // Style the DOM
                    ui_description_cache[idx] = UiDescription::from_ui_state(&ui_state_cache[idx], &mut window.css);
                    // send webrender the size and buffer of the display
                    Self::update_display(&window);
                    // render the window (webrender will send an Awakened event when the frame is done)

                    let arc_mutext_t_clone = self.app_state.data.clone();
                    let window_id = WindowId { id: idx };

                    render(
                        arc_mutext_t_clone,
                        window,
                        window_id,
                        &mut self.app_state.windows[idx],
                        &ui_description_cache[idx],
                        &ui_state_cache[idx],
                        &mut self.app_state.resources,
                        true);

                    awakened_task[idx] = false;
                }
            }

            #[cfg(debug_assertions)] {
                for (window_idx, window) in self.windows.iter_mut().enumerate() {
                    // Hot-reload CSS if necessary
                    if window.css.hot_reload_path.is_some() && Instant::now() - last_css_reload > Duration::from_millis(500) {
                        window.css.reload_css();
                        window.css.needs_relayout = true;
                        last_css_reload = Instant::now();
                        window.events_loop.create_proxy().wakeup().unwrap_or(());
                        awakened_task[window_idx] = true;
                    }
                }
            }

            // Close windows if necessary
            closed_windows.into_iter().for_each(|closed_window_id| {
                ui_state_cache.remove(closed_window_id);
                ui_description_cache.remove(closed_window_id);
                force_redraw_cache.remove(closed_window_id);
                self.windows.remove(closed_window_id);
            });

            let should_redraw_daemons = self.app_state.run_all_daemons();
            let should_redraw_tasks = self.app_state.clean_up_finished_tasks();

            if [should_redraw_daemons, should_redraw_tasks].into_iter().any(|e| *e == UpdateScreen::Redraw) {
                self.windows.iter().for_each(|w| w.events_loop.create_proxy().wakeup().unwrap_or(()));
                awakened_task = vec![true; self.windows.len()];
            } else {
                // Wait until 16ms have passed
                let diff = time_start.elapsed();
                const FRAME_TIME: Duration = Duration::from_millis(16);
                if diff < FRAME_TIME {
                    thread::sleep(FRAME_TIME - diff);
                }
            }
        }

        Ok(())
    }

    fn update_display(window: &Window<T>)
    {
        use webrender::api::{Transaction, DeviceUintRect, DeviceUintPoint};
        use euclid::TypedSize2D;

        let mut txn = Transaction::new();
        let physical_fb_dimensions = window.state.size.dimensions.to_physical(window.state.size.hidpi_factor);
        let framebuffer_size = TypedSize2D::new(physical_fb_dimensions.width as u32, physical_fb_dimensions.height as u32);
        let bounds = DeviceUintRect::new(DeviceUintPoint::new(0, 0), framebuffer_size);

        txn.set_window_parameters(framebuffer_size, bounds, window.state.size.hidpi_factor as f32);
        window.internal.api.send_transaction(window.internal.document_id, txn);
    }

    fn initialize_ui_state(windows: &[Window<T>], app_state: &mut AppState<T>)
    -> Vec<UiState<T>>
    {
        windows.iter().enumerate().map(|(idx, _window)| {
            let window_id = WindowId { id: idx };
            UiState::from_app_state(app_state, window_id)
        }).collect()
    }

    /// Add an image to the internal resources. Only available with
    /// `--feature="image_loading"` (on by default)
    ///
    /// ## Returns
    ///
    /// - `Ok(Some(()))` if an image with the same ID already exists.
    /// - `Ok(None)` if the image was added, but didn't exist previously.
    /// - `Err(e)` if the image couldn't be decoded
    #[cfg(feature = "image_loading")]
    pub fn add_image<S: Into<String>, R: Read>(&mut self, id: S, data: &mut R, image_type: ImageType)
        -> Result<Option<()>, ImageError>
    {
        self.app_state.add_image(id, data, image_type)
    }

    /// Removes an image from the internal app resources.
    /// Returns `Some` if the image existed and was removed.
    /// If the given ID doesn't exist, this function does nothing and returns `None`.
    pub fn delete_image<S: AsRef<str>>(&mut self, id: S)
        -> Option<()>
    {
        self.app_state.delete_image(id)
    }

    /// Checks if an image is currently registered and ready-to-use
    pub fn has_image<S: AsRef<str>>(&mut self, id: S)
        -> bool
    {
        self.app_state.has_image(id)
    }

    /// Add a font (TTF or OTF) as a resource, identified by ID
    ///
    /// ## Returns
    ///
    /// - `Ok(Some(()))` if an font with the same ID already exists.
    /// - `Ok(None)` if the font was added, but didn't exist previously.
    /// - `Err(e)` if the font couldn't be decoded
    pub fn add_font<R: Read>(&mut self, id: FontId, data: &mut R)
        -> Result<Option<()>, FontError>
    {
        self.app_state.add_font(id, data)
    }

    /// Checks if a font is currently registered and ready-to-use
    pub fn has_font(&mut self, id: &FontId)
        -> bool
    {
        self.app_state.has_font(id)
    }

    /// Deletes a font from the internal app resources.
    ///
    /// ## Arguments
    ///
    /// - `id`: The stringified ID of the font to remove, e.g. `"Helvetica-Bold"`.
    ///
    /// ## Returns
    ///
    /// - `Some(())` if if the image existed and was successfully removed
    /// - `None` if the given ID doesn't exist. In that case, the function does
    ///    nothing.
    ///
    /// Wrapper function for [`AppState::delete_font`]. After this function has been
    /// called, you can be sure that the renderer doesn't know about your font anymore.
    /// This also means that the font needs to be re-parsed if you want to add it again.
    /// Use with care.
    ///
    /// ## Example
    ///
    #[cfg_attr(feature = "no-opengl-tests", doc = " ```no_run")]
    #[cfg_attr(not(feature = "no-opengl-tests"), doc = " ```")]
    /// # use azul::prelude::*;
    /// # const TEST_FONT: &[u8] = include_bytes!("../assets/fonts/weblysleekuil.ttf");
    /// #
    /// # struct MyAppData { }
    /// #
    /// # impl Layout for MyAppData {
    /// #     fn layout(&self, _window_id: WindowInfo<MyAppData>) -> Dom<MyAppData> {
    /// #         Dom::new(NodeType::Div)
    /// #    }
    /// # }
    /// #
    /// # fn main() {
    /// let mut app = App::new(MyAppData { }, AppConfig::default());
    /// app.add_font(FontId::ExternalFont("Webly Sleeky UI".into()), &mut TEST_FONT).unwrap();
    /// app.delete_font(&FontId::ExternalFont("Webly Sleeky UI".into()));
    /// // NOTE: The font isn't immediately removed, only in the next draw call
    /// app.mock_render_frame();
    /// assert!(!app.has_font(&FontId::ExternalFont("Webly Sleeky UI".into())));
    /// # }
    /// ```
    ///
    /// [`AppState::delete_font`]: ../app_state/struct.AppState.html#method.delete_font
    pub fn delete_font(&mut self, id: &FontId)
        -> Option<()>
    {
        self.app_state.delete_font(id)
    }

    /// Create a daemon. Does nothing if a daemon with the function pointer location already exists.
    ///
    /// If the daemon was inserted, returns true, otherwise false
    pub fn add_daemon(&mut self, daemon: Daemon<T>)
        -> bool
    {
        self.app_state.add_daemon(daemon)
    }

    pub fn add_text_uncached<S: Into<String>>(&mut self, text: S)
    -> TextId
    {
        self.app_state.add_text_uncached(text)
    }

    pub fn add_text_cached<S: Into<String>>(&mut self, text: S, font_id: &FontId, font_size: PixelValue, letter_spacing: Option<LetterSpacing>)
    -> TextId
    {
        self.app_state.add_text_cached(text, font_id, font_size, letter_spacing)
    }

    pub fn delete_text(&mut self, id: TextId) {
        self.app_state.delete_text(id);
    }

    pub fn clear_all_texts(&mut self) {
        self.app_state.clear_all_texts();
    }

    /// Get the contents of the system clipboard as a string
    pub fn get_clipboard_string(&mut self)
    -> Result<String, ClipboardError>
    {
        self.app_state.get_clipboard_string()
    }

    /// Set the contents of the system clipboard as a string
    pub fn set_clipboard_string(&mut self, contents: String)
    -> Result<(), ClipboardError>
    {
        self.app_state.set_clipboard_string(contents)
    }

    /// Mock rendering function, for creating a hidden window and rendering one frame
    /// Used in unit tests. You **have** to enable software rendering, otherwise,
    /// this function won't work in a headless environment.
    ///
    /// **NOTE**: In a headless environment, such as Travis, you have to use XVFB to
    /// create a fake X11 server. XVFB also has a bug where it loads with the default of
    /// 8-bit greyscale color (see [here]). In order to fix that, you have to run:
    ///
    /// `xvfb-run --server-args "-screen 0 1920x1080x24" cargo test --features "doc-test"`
    ///
    /// [here]: https://unix.stackexchange.com/questions/104914/
    ///
    #[cfg(any(feature = "doc-test"))]
    pub fn mock_render_frame(&mut self) {
        use prelude::*;
        let hidden_create_options = WindowCreateOptions {
            state: WindowState { is_visible: false, .. Default::default() },
            /// force sofware renderer (OSMesa)
            renderer_type: RendererType::Software,
            .. Default::default()
        };
        self.push_window(Window::new(hidden_create_options, Css::native()).unwrap());
        // TODO: do_first_redraw shouldn't exist, need to find a better way to update the resources
        // This will make App::delete_font doc-test fail if run without `no-opengl-tests`.
        //
        // let ui_state_cache = Self::initialize_ui_state(&self.windows, &self.app_state);
        // Self::do_first_redraw(&mut self.windows, &mut self.app_state, &ui_state_cache);
    }

    /// See `AppState::add_custom_task`.
    pub fn add_custom_task<U: Send + 'static>(
        &mut self,
        data: &Arc<Mutex<U>>,
        callback: fn(Arc<Mutex<U>>, Arc<()>),
        after_completion_deamons: &[Daemon<T>])
    {
        self.app_state.add_custom_task(data, callback, after_completion_deamons);
    }
}

impl<T: Layout + Send + 'static> App<T> {
    /// See `AppState::add_ask`.
    pub fn add_task(
        &mut self,
        callback: fn(Arc<Mutex<T>>, Arc<()>),
        after_completion_callbacks: &[Daemon<T>])
    {
        self.app_state.add_task(callback, after_completion_callbacks);
    }
}

#[derive(Debug, Copy, Clone, PartialEq)]
enum WindowCloseEvent {
    AboutToClose,
    NoCloseEvent,
}

/// Pre-filters any events that are not handled by the framework yet, since it would be wasteful
/// to process them. Modifies the `frame_event_info`
///
/// `awakened_task` is a special field that should be set to true if the `Task`
/// system fired a `WindowEvent::Awakened`.
fn preprocess_event(event: &Event, frame_event_info: &mut FrameEventInfo, awakened_task: bool) -> WindowCloseEvent {
    use glium::glutin::WindowEvent;

    match event {
        Event::WindowEvent { event, .. } => {
            match event {
                WindowEvent::MouseInput { .. } => {
                    frame_event_info.should_hittest = true;
                },
                WindowEvent::CursorMoved { position, .. } => {
                    frame_event_info.should_hittest = true;
                    frame_event_info.cur_cursor_pos = *position;
                },
                WindowEvent::Resized(wh) => {
                    frame_event_info.new_window_size = Some(*wh);
                    frame_event_info.is_resize_event = true;
                    frame_event_info.should_redraw_window = true;
                },
                WindowEvent::Refresh => {
                    frame_event_info.should_redraw_window = true;
                },
                WindowEvent::HiDpiFactorChanged(dpi) => {
                    frame_event_info.new_dpi_factor = Some(*dpi);
                    frame_event_info.should_redraw_window = true;
                },
                WindowEvent::MouseWheel { .. } => {
                    frame_event_info.should_hittest = true;
                },
                WindowEvent::CloseRequested => {
                    return WindowCloseEvent::AboutToClose;
                },
                WindowEvent::KeyboardInput { .. } => {
                    frame_event_info.should_hittest = true;
                }
                _ => { },
            }
        },
        Event::Awakened => {
            frame_event_info.should_swap_window = true;
            if awakened_task {
                frame_event_info.should_redraw_window = true;
            }
        },
        _ => { },
    }

    WindowCloseEvent::NoCloseEvent
}

fn do_hit_test_and_call_callbacks<T: Layout>(
    event: &Event,
    window: &mut Window<T>,
    window_id: WindowId,
    info: &mut FrameEventInfo,
    ui_state_cache: &[UiState<T>],
    app_state: &mut AppState<T>)
{
    use dom::UpdateScreen;
    use webrender::api::WorldPoint;
    use window::WindowEvent;
    use dom::Callback;
    use window_state::{KeyboardState, MouseState};

    let cursor_location = match window.state.mouse_state.cursor_pos {
        Some(pos) => WorldPoint::new(pos.x as f32, pos.y as f32),
        None => return,
    };

    let hit_test_results =  window.internal.api.hit_test(
        window.internal.document_id,
        Some(window.internal.pipeline_id),
        cursor_location,
        HitTestFlags::FIND_ALL);

    let mut should_update_screen = UpdateScreen::DontRedraw;

    let callbacks_filter_list = window.state.determine_callbacks(event);

    // TODO: this should be refactored - currently very stateful and error-prone!
    app_state.windows[window_id.id].set_keyboard_state(&window.state.keyboard_state);
    app_state.windows[window_id.id].set_mouse_state(&window.state.mouse_state);


    // Run all default callbacks - **before** the user-defined callbacks are run!
    // TODO: duplicated code!
    {
        use app_state::AppStateNoData;

        let mut lock = app_state.data.lock().unwrap();

        for (item, callback_id_list) in hit_test_results.items.iter().filter_map(|item|
            ui_state_cache[window_id.id].tag_ids_to_default_callbacks // <- NOTE: tag_ids_to_default_callbacks
            .get(&item.tag.0)
            .and_then(|callback_id_list| Some((item, callback_id_list)))
        ) {
            use dom::On;

            let window_event = WindowEvent {
                window: window_id.id,
                hit_dom_node: ui_state_cache[window_id.id].tag_ids_to_node_ids[&item.tag.0],
                cursor_relative_to_item: (item.point_in_viewport.x, item.point_in_viewport.y),
                cursor_in_viewport: (item.point_in_viewport.x, item.point_in_viewport.y),
            };

            // Invoke On::MouseOver callback - TODO: duplicated code (due to borrowing issues)!
            if let Some(callback_id) = callback_id_list.get(&On::MouseOver) {

                let app_state_no_data = AppStateNoData {
                    windows: &app_state.windows,
                    resources: &mut app_state.resources,
                };

                // safe unwrap, we have added the callback previously
                if app_state.windows[window_id.id].default_callbacks.run_callback(
                    &mut *lock, callback_id, app_state_no_data, window_event
                    ) == UpdateScreen::Redraw {
                    should_update_screen = UpdateScreen::Redraw;
                }
            }

            for callback_id in callbacks_filter_list.iter().filter_map(|on| callback_id_list.get(on)) {

                let app_state_no_data = AppStateNoData {
                    windows: &app_state.windows,
                    resources: &mut app_state.resources,
                };

                // safe unwrap, we have added the callback previously
                if app_state.windows[window_id.id].default_callbacks.run_callback(
                    &mut *lock, callback_id, app_state_no_data, window_event
                    ) == UpdateScreen::Redraw {
                    should_update_screen = UpdateScreen::Redraw;
                }
            }
        }
    } // unlock AppState mutex

    // For all hit items, lookup the callback and call it
    for (item, callback_list) in hit_test_results.items.iter().filter_map(|item|
        ui_state_cache[window_id.id].tag_ids_to_callbacks
        .get(&item.tag.0)
        .and_then(|callback_list| Some((item, callback_list)))
    ) {
        use dom::On;

        let window_event = WindowEvent {
            window: window_id.id,
            hit_dom_node: ui_state_cache[window_id.id].tag_ids_to_node_ids[&item.tag.0],
            cursor_relative_to_item: (item.point_in_viewport.x, item.point_in_viewport.y),
            cursor_in_viewport: (item.point_in_viewport.x, item.point_in_viewport.y),
        };

        let mut invoke_callback = |&Callback(callback_func)| {
            if (callback_func)(app_state, window_event) == UpdateScreen::Redraw {
                should_update_screen = UpdateScreen::Redraw;
            }
        };

        // Invoke On::MouseOver callback
        if let Some(callback_id) = callback_list.get(&On::MouseOver) {
            invoke_callback(callback_id);
        }

        // Invoke user-defined callback if necessary
        for callback_id in callbacks_filter_list.iter().filter_map(|on| callback_list.get(on)) {
            invoke_callback(callback_id);
        }
    }

    app_state.windows[window_id.id].set_keyboard_state(&KeyboardState::default());
    app_state.windows[window_id.id].set_mouse_state(&MouseState::default());

    if should_update_screen == UpdateScreen::Redraw {
        info.should_redraw_window = true;
        // TODO: THIS IS PROBABLY THE WRONG PLACE TO DO THIS!!!
        // Copy the current fake CSS changes to the real CSS, then clear the fake CSS again
        // TODO: .clone() and .clear() can be one operation
        window.css.dynamic_css_overrides = app_state.windows[window_id.id].css.dynamic_css_overrides.clone();
        // clear the dynamic CSS overrides
        app_state.windows[window_id.id].css.clear();
        app_state.windows[window_id.id].default_callbacks.clear();
    }
}

fn render<T: Layout>(
    app_data: Arc<Mutex<T>>,
    window: &mut Window<T>,
    window_id: WindowId,
    fake_window: &mut FakeWindow<T>,
    ui_description: &UiDescription<T>,
    ui_state: &UiState<T>,
    app_resources: &mut AppResources,
    has_window_size_changed: bool)
{
    use webrender::api::*;
    use display_list::DisplayList;
    use euclid::TypedSize2D;
    use std::u32;

    let display_list = DisplayList::new_from_ui_description(ui_description, ui_state);
    let builder = display_list.into_display_list_builder(
        app_data,
        window.internal.pipeline_id,
        window.internal.epoch,
        &mut window.ui_solver,
        &mut window.css,
        app_resources,
        &window.internal.api,
        has_window_size_changed,
        &window.state.size,
        window_id,
        fake_window);

    // NOTE: Display list has to be rebuilt every frame, otherwise, the epochs get out of sync
    window.internal.last_display_list_builder = builder.finalize().2;

    let mut txn = Transaction::new();

    let LogicalSize { width, height } = window.state.size.dimensions;
    let layout_size = TypedSize2D::new(width as f32, height as f32);
    let framebuffer_size_physical = window.state.size.dimensions.to_physical(window.state.size.hidpi_factor);
    let framebuffer_size = TypedSize2D::new(framebuffer_size_physical.width as u32, framebuffer_size_physical.height as u32);

    txn.set_display_list(
        window.internal.epoch,
        None,
        layout_size,
        (window.internal.pipeline_id, layout_size, window.internal.last_display_list_builder.clone()),
        true,
    );

    // We don't want the epoch to increase to u32::MAX, since u32::MAX represents
    // an invalid epoch, which could confuse webrender
    window.internal.epoch = Epoch(if window.internal.epoch.0 == (u32::MAX - 1) {
        0
    } else {
        window.internal.epoch.0 + 1
    });

    txn.set_root_pipeline(window.internal.pipeline_id);
    txn.generate_frame();

    window.internal.api.send_transaction(window.internal.document_id, txn);
    window.renderer.as_mut().unwrap().update();
    render_inner(window, framebuffer_size);
}

fn clean_up_unused_opengl_textures(pipeline_info: PipelineInfo) {

    use compositor::ACTIVE_GL_TEXTURES;

    // TODO: currently active epochs can be empty, why?
    //
    // I mean, while the renderer is rendering, there can never be "no epochs" active,
    // at least one epoch must always be active.
    if pipeline_info.epochs.is_empty() {
        return;
    }

    // TODO: pipeline_info.epochs does not contain all active epochs,
    // at best it contains the lowest in-use epoch. I.e. if `Epoch(43)`
    // is listed, you can remove all textures from Epochs **lower than 43**
    // BUT NOT EPOCHS HIGHER THAN 43.
    //
    // This means that "all active epochs" (in the documentation) is misleading
    // since it doesn't actually list all active epochs, otherwise it'd list Epoch(43),
    // Epoch(44), Epoch(45), which are currently active.
    let oldest_to_remove_epoch = pipeline_info.epochs.values().min().unwrap();

    let mut active_textures_lock = ACTIVE_GL_TEXTURES.lock().unwrap();

    // Retain all OpenGL textures from epochs higher than the lowest epoch
    //
    // TODO: Handle overflow of Epochs correctly (low priority)
    active_textures_lock.retain(|key, _| key > oldest_to_remove_epoch);
}

// See: https://github.com/servo/webrender/pull/2880
// webrender doesn't reset the active shader back to what it was, but rather sets it
// to zero, which glium doesn't know about, so on the next frame it tries to draw with shader 0
fn render_inner<T: Layout>(window: &mut Window<T>, framebuffer_size: TypedSize2D<u32, DevicePixel>) {

    use gleam::gl;
    use window::get_gl_context;

    // use glium::glutin::GlContext;
    // unsafe { window.display.gl_window().make_current().unwrap(); }

    let mut current_program = [0_i32];
    unsafe { get_gl_context(&window.display).unwrap().get_integer_v(gl::CURRENT_PROGRAM, &mut current_program) };
    window.renderer.as_mut().unwrap().render(framebuffer_size).unwrap();
    get_gl_context(&window.display).unwrap().use_program(current_program[0] as u32);
}

// Empty test, for some reason codecov doesn't detect any files (and therefore
// doesn't report codecov % correctly) except if they have at least one test in
// the file. This is an empty test, which should be updated later on
#[test]
fn __codecov_test_app_file() {

}
<|MERGE_RESOLUTION|>--- conflicted
+++ resolved
@@ -1,874 +1,869 @@
-use std::{
-    fmt,
-    io::Read,
-    sync::{Arc, Mutex, PoisonError},
-};
-use glium::{
-    SwapBuffersError,
-    glutin::{
-        Event,
-        dpi::{LogicalPosition, LogicalSize}
-    },
-};
-use webrender::{PipelineInfo, api::{HitTestFlags, DevicePixel}};
-use euclid::TypedSize2D;
-#[cfg(feature = "image_loading")]
-use image::ImageError;
-#[cfg(feature = "logging")]
-use log::LevelFilter;
-#[cfg(feature = "image_loading")]
-use images::ImageType;
-use {
-<<<<<<< HEAD
-    images::ImageType,
-    error::{FontError, ClipboardError},
-=======
-    errors::{FontError, ClipboardError},
->>>>>>> c7b57756
-    window::{Window, WindowId},
-    css_parser::{FontId, PixelValue, LetterSpacing},
-    text_cache::TextId,
-    dom::UpdateScreen,
-    window::FakeWindow,
-    css::FakeCss,
-    app_resources::AppResources,
-    app_state::AppState,
-    traits::Layout,
-    ui_state::UiState,
-    ui_description::UiDescription,
-    daemon::Daemon,
-};
-
-/// Graphical application that maintains some kind of application state
-pub struct App<T: Layout> {
-    /// The graphical windows, indexed by ID
-    windows: Vec<Window<T>>,
-    /// The global application state
-    pub app_state: AppState<T>,
-}
-
-/// Error returned by the `.run()` function
-///
-/// If the `.run()` function would panic, that would need `T` to
-/// implement `Debug`, which is not necessary if we just return an error.
-pub enum RuntimeError<T: Layout> {
-    // Could not swap the display (drawing error)
-    GlSwapError(SwapBuffersError),
-    ArcUnlockError,
-    MutexPoisonError(PoisonError<T>),
-}
-
-impl<T: Layout> From<PoisonError<T>> for RuntimeError<T> {
-    fn from(e: PoisonError<T>) -> Self {
-        RuntimeError::MutexPoisonError(e)
-    }
-}
-
-impl<T: Layout> From<SwapBuffersError> for RuntimeError<T> {
-    fn from(e: SwapBuffersError) -> Self {
-        RuntimeError::GlSwapError(e)
-    }
-}
-
-impl<T: Layout> fmt::Debug for RuntimeError<T> {
-    fn fmt(&self, f: &mut fmt::Formatter) -> fmt::Result {
-        write!(f, "{:?}", self)
-    }
-}
-
-pub(crate) struct FrameEventInfo {
-    pub(crate) should_redraw_window: bool,
-    pub(crate) should_swap_window: bool,
-    pub(crate) should_hittest: bool,
-    pub(crate) cur_cursor_pos: LogicalPosition,
-    pub(crate) new_window_size: Option<LogicalSize>,
-    pub(crate) new_dpi_factor: Option<f64>,
-    pub(crate) is_resize_event: bool,
-}
-
-impl Default for FrameEventInfo {
-    fn default() -> Self {
-        Self {
-            should_redraw_window: false,
-            should_swap_window: false,
-            should_hittest: false,
-            cur_cursor_pos: LogicalPosition::new(0.0, 0.0),
-            new_window_size: None,
-            new_dpi_factor: None,
-            is_resize_event: false,
-        }
-    }
-}
-
-#[derive(Debug, Clone)]
-#[cfg_attr(not(feature = "logging"), derive(Copy))]
-pub struct AppConfig {
-    /// If enabled, logs error and info messages.
-    ///
-    /// Default is `Some(LevelFilter::Error)` to log all errors by default
-    #[cfg(feature = "logging")]
-    pub enable_logging: Option<LevelFilter>,
-    /// Path to the output log if the logger is enabled
-    #[cfg(feature = "logging")]
-    pub log_file_path: Option<String>,
-    /// If the app crashes / panics, a window with a message box pops up
-    /// Additionally, the error + backtrace gets logged to the output
-    /// file (if logging is enabled).
-    #[cfg(feature = "logging")]
-    pub enable_visual_panic_hook: bool,
-}
-
-impl Default for AppConfig {
-    fn default() -> Self {
-        Self {
-            #[cfg(feature = "logging")]
-            enable_logging: Some(LevelFilter::Error),
-            #[cfg(feature = "logging")]
-            log_file_path: None,
-            #[cfg(feature = "logging")]
-            enable_visual_panic_hook: true,
-        }
-    }
-}
-
-impl<T: Layout> App<T> {
-
-    #[allow(unused_variables)]
-    /// Create a new, empty application. This does not open any windows.
-    pub fn new(initial_data: T, config: AppConfig) -> Self {
-        #[cfg(feature = "logging")] {
-            if let Some(log_level) = config.enable_logging {
-                ::logging::set_up_logging(config.log_file_path, log_level);
-            }
-
-            if config.enable_visual_panic_hook {
-                ::logging::set_up_panic_hooks();
-            }
-        }
-
-        Self {
-            windows: Vec::new(),
-            app_state: AppState::new(initial_data),
-        }
-    }
-
-    /// Spawn a new window on the screen. Note that this should only be used to
-    /// create extra windows, the default window will be the window submitted to
-    /// the `.run` method.
-    pub fn push_window(&mut self, window: Window<T>) {
-        use default_callbacks::DefaultCallbackSystem;
-
-        self.app_state.windows.push(FakeWindow {
-            state: window.state.clone(),
-            css: FakeCss::default(),
-            default_callbacks: DefaultCallbackSystem::new(),
-            read_only_window: window.display.clone(),
-        });
-
-        self.windows.push(window);
-    }
-
-    /// Start the rendering loop for the currently open windows
-    /// This is the "main app loop", "main game loop" or whatever you want to call it.
-    /// Usually this is the last function you call in your `main()` function, since exiting
-    /// it means that the user has closed all windows and wants to close the app.
-    ///
-    /// When all windows are closed, this function returns the internal data again.
-    /// This is useful for ex. CLI application that run procedurally, but then want to
-    /// open a window temporarily, to ask for user input in a "nicer" way than a pure
-    /// CLI-way.
-    ///
-    /// This way you can do this:
-    ///
-    /// ```no_run,ignore
-    /// let app = App::new(MyData { username: None, password: None });
-    /// app.create_window(WindowCreateOptions::default(), Css::native());
-    ///
-    /// // pop open a window that asks the user for his username and password...
-    /// let MyData { username, password } = app.run();
-    ///
-    /// // continue the rest of the program here...
-    /// println!("username: {:?}, password: {:?}", username, password);
-    /// ```
-    pub fn run(mut self, window: Window<T>) -> Result<T, RuntimeError<T>>
-    {
-        self.push_window(window);
-        self.run_inner()?;
-        let unique_arc = Arc::try_unwrap(self.app_state.data).map_err(|_| RuntimeError::ArcUnlockError)?;
-        unique_arc.into_inner().map_err(|e| e.into())
-    }
-
-    fn run_inner(&mut self) -> Result<(), RuntimeError<T>> {
-
-        use std::{thread, time::{Duration, Instant}};
-
-        let mut ui_state_cache = Self::initialize_ui_state(&self.windows, &mut self.app_state);
-        let mut ui_description_cache = vec![UiDescription::default(); self.windows.len()];
-        let mut force_redraw_cache = vec![1_usize; self.windows.len()];
-        let mut awakened_task = vec![false; self.windows.len()];
-
-        #[cfg(debug_assertions)]
-        let mut last_css_reload = Instant::now();
-
-        while !self.windows.is_empty() {
-
-            let time_start = Instant::now();
-            let mut closed_windows = Vec::<usize>::new();
-
-            'window_loop: for (idx, ref mut window) in self.windows.iter_mut().enumerate() {
-
-                let window_id = WindowId { id: idx };
-                let mut frame_event_info = FrameEventInfo::default();
-
-                let mut events = Vec::new();
-                window.events_loop.poll_events(|e| events.push(e));
-
-                for event in &events {
-                    if preprocess_event(event, &mut frame_event_info, awakened_task[idx]) == WindowCloseEvent::AboutToClose {
-                        closed_windows.push(idx);
-                        continue 'window_loop;
-                    }
-                    window.state.update_mouse_cursor_position(event);
-                    window.state.update_keyboard_modifiers(event);
-                    window.state.update_keyboard_pressed_chars(event);
-                }
-
-                if frame_event_info.should_hittest {
-                    for event in &events {
-                        do_hit_test_and_call_callbacks(
-                            event,
-                            window,
-                            window_id,
-                            &mut frame_event_info,
-                            &ui_state_cache,
-                            &mut self.app_state);
-                    }
-                }
-
-                if frame_event_info.should_swap_window || frame_event_info.is_resize_event {
-                    window.display.swap_buffers()?;
-                    if let Some(i) = force_redraw_cache.get_mut(idx) {
-                        if *i > 0 { *i -= 1 };
-                        if *i == 0 {
-                            clean_up_unused_opengl_textures(window.renderer.as_mut().unwrap().flush_pipeline_info());
-                        }
-                    }
-                }
-
-                if frame_event_info.is_resize_event || frame_event_info.should_redraw_window {
-                    // This is a hack because during a resize event, winit eats the "awakened"
-                    // event. So what we do is that we call the layout-and-render again, to
-                    // trigger a second "awakened" event. So when the window is resized, the
-                    // layout function is called twice (the first event will be eaten by winit)
-                    //
-                    // This is a reported bug and should be fixed somewhere in July
-                    force_redraw_cache[idx] = 2;
-                }
-
-                // TODO: use this!
-                let should_redraw_animations = window.run_all_animations();
-
-                // Update the window state that we got from the frame event (updates window dimensions and DPI)
-                window.update_from_external_window_state(&mut frame_event_info);
-                // Update the window state every frame that was set by the user
-                window.update_from_user_window_state(self.app_state.windows[idx].state.clone());
-                // Reset the scroll amount to 0 (for the next frame)
-                window.clear_scroll_state();
-
-                if frame_event_info.should_redraw_window || force_redraw_cache[idx] > 0 {
-                    // Call the Layout::layout() fn, get the DOM
-                    let window_id = WindowId { id: idx };
-                    ui_state_cache[idx] = UiState::from_app_state(&mut self.app_state, window_id);
-
-                    // Style the DOM
-                    ui_description_cache[idx] = UiDescription::from_ui_state(&ui_state_cache[idx], &mut window.css);
-                    // send webrender the size and buffer of the display
-                    Self::update_display(&window);
-                    // render the window (webrender will send an Awakened event when the frame is done)
-
-                    let arc_mutext_t_clone = self.app_state.data.clone();
-                    let window_id = WindowId { id: idx };
-
-                    render(
-                        arc_mutext_t_clone,
-                        window,
-                        window_id,
-                        &mut self.app_state.windows[idx],
-                        &ui_description_cache[idx],
-                        &ui_state_cache[idx],
-                        &mut self.app_state.resources,
-                        true);
-
-                    awakened_task[idx] = false;
-                }
-            }
-
-            #[cfg(debug_assertions)] {
-                for (window_idx, window) in self.windows.iter_mut().enumerate() {
-                    // Hot-reload CSS if necessary
-                    if window.css.hot_reload_path.is_some() && Instant::now() - last_css_reload > Duration::from_millis(500) {
-                        window.css.reload_css();
-                        window.css.needs_relayout = true;
-                        last_css_reload = Instant::now();
-                        window.events_loop.create_proxy().wakeup().unwrap_or(());
-                        awakened_task[window_idx] = true;
-                    }
-                }
-            }
-
-            // Close windows if necessary
-            closed_windows.into_iter().for_each(|closed_window_id| {
-                ui_state_cache.remove(closed_window_id);
-                ui_description_cache.remove(closed_window_id);
-                force_redraw_cache.remove(closed_window_id);
-                self.windows.remove(closed_window_id);
-            });
-
-            let should_redraw_daemons = self.app_state.run_all_daemons();
-            let should_redraw_tasks = self.app_state.clean_up_finished_tasks();
-
-            if [should_redraw_daemons, should_redraw_tasks].into_iter().any(|e| *e == UpdateScreen::Redraw) {
-                self.windows.iter().for_each(|w| w.events_loop.create_proxy().wakeup().unwrap_or(()));
-                awakened_task = vec![true; self.windows.len()];
-            } else {
-                // Wait until 16ms have passed
-                let diff = time_start.elapsed();
-                const FRAME_TIME: Duration = Duration::from_millis(16);
-                if diff < FRAME_TIME {
-                    thread::sleep(FRAME_TIME - diff);
-                }
-            }
-        }
-
-        Ok(())
-    }
-
-    fn update_display(window: &Window<T>)
-    {
-        use webrender::api::{Transaction, DeviceUintRect, DeviceUintPoint};
-        use euclid::TypedSize2D;
-
-        let mut txn = Transaction::new();
-        let physical_fb_dimensions = window.state.size.dimensions.to_physical(window.state.size.hidpi_factor);
-        let framebuffer_size = TypedSize2D::new(physical_fb_dimensions.width as u32, physical_fb_dimensions.height as u32);
-        let bounds = DeviceUintRect::new(DeviceUintPoint::new(0, 0), framebuffer_size);
-
-        txn.set_window_parameters(framebuffer_size, bounds, window.state.size.hidpi_factor as f32);
-        window.internal.api.send_transaction(window.internal.document_id, txn);
-    }
-
-    fn initialize_ui_state(windows: &[Window<T>], app_state: &mut AppState<T>)
-    -> Vec<UiState<T>>
-    {
-        windows.iter().enumerate().map(|(idx, _window)| {
-            let window_id = WindowId { id: idx };
-            UiState::from_app_state(app_state, window_id)
-        }).collect()
-    }
-
-    /// Add an image to the internal resources. Only available with
-    /// `--feature="image_loading"` (on by default)
-    ///
-    /// ## Returns
-    ///
-    /// - `Ok(Some(()))` if an image with the same ID already exists.
-    /// - `Ok(None)` if the image was added, but didn't exist previously.
-    /// - `Err(e)` if the image couldn't be decoded
-    #[cfg(feature = "image_loading")]
-    pub fn add_image<S: Into<String>, R: Read>(&mut self, id: S, data: &mut R, image_type: ImageType)
-        -> Result<Option<()>, ImageError>
-    {
-        self.app_state.add_image(id, data, image_type)
-    }
-
-    /// Removes an image from the internal app resources.
-    /// Returns `Some` if the image existed and was removed.
-    /// If the given ID doesn't exist, this function does nothing and returns `None`.
-    pub fn delete_image<S: AsRef<str>>(&mut self, id: S)
-        -> Option<()>
-    {
-        self.app_state.delete_image(id)
-    }
-
-    /// Checks if an image is currently registered and ready-to-use
-    pub fn has_image<S: AsRef<str>>(&mut self, id: S)
-        -> bool
-    {
-        self.app_state.has_image(id)
-    }
-
-    /// Add a font (TTF or OTF) as a resource, identified by ID
-    ///
-    /// ## Returns
-    ///
-    /// - `Ok(Some(()))` if an font with the same ID already exists.
-    /// - `Ok(None)` if the font was added, but didn't exist previously.
-    /// - `Err(e)` if the font couldn't be decoded
-    pub fn add_font<R: Read>(&mut self, id: FontId, data: &mut R)
-        -> Result<Option<()>, FontError>
-    {
-        self.app_state.add_font(id, data)
-    }
-
-    /// Checks if a font is currently registered and ready-to-use
-    pub fn has_font(&mut self, id: &FontId)
-        -> bool
-    {
-        self.app_state.has_font(id)
-    }
-
-    /// Deletes a font from the internal app resources.
-    ///
-    /// ## Arguments
-    ///
-    /// - `id`: The stringified ID of the font to remove, e.g. `"Helvetica-Bold"`.
-    ///
-    /// ## Returns
-    ///
-    /// - `Some(())` if if the image existed and was successfully removed
-    /// - `None` if the given ID doesn't exist. In that case, the function does
-    ///    nothing.
-    ///
-    /// Wrapper function for [`AppState::delete_font`]. After this function has been
-    /// called, you can be sure that the renderer doesn't know about your font anymore.
-    /// This also means that the font needs to be re-parsed if you want to add it again.
-    /// Use with care.
-    ///
-    /// ## Example
-    ///
-    #[cfg_attr(feature = "no-opengl-tests", doc = " ```no_run")]
-    #[cfg_attr(not(feature = "no-opengl-tests"), doc = " ```")]
-    /// # use azul::prelude::*;
-    /// # const TEST_FONT: &[u8] = include_bytes!("../assets/fonts/weblysleekuil.ttf");
-    /// #
-    /// # struct MyAppData { }
-    /// #
-    /// # impl Layout for MyAppData {
-    /// #     fn layout(&self, _window_id: WindowInfo<MyAppData>) -> Dom<MyAppData> {
-    /// #         Dom::new(NodeType::Div)
-    /// #    }
-    /// # }
-    /// #
-    /// # fn main() {
-    /// let mut app = App::new(MyAppData { }, AppConfig::default());
-    /// app.add_font(FontId::ExternalFont("Webly Sleeky UI".into()), &mut TEST_FONT).unwrap();
-    /// app.delete_font(&FontId::ExternalFont("Webly Sleeky UI".into()));
-    /// // NOTE: The font isn't immediately removed, only in the next draw call
-    /// app.mock_render_frame();
-    /// assert!(!app.has_font(&FontId::ExternalFont("Webly Sleeky UI".into())));
-    /// # }
-    /// ```
-    ///
-    /// [`AppState::delete_font`]: ../app_state/struct.AppState.html#method.delete_font
-    pub fn delete_font(&mut self, id: &FontId)
-        -> Option<()>
-    {
-        self.app_state.delete_font(id)
-    }
-
-    /// Create a daemon. Does nothing if a daemon with the function pointer location already exists.
-    ///
-    /// If the daemon was inserted, returns true, otherwise false
-    pub fn add_daemon(&mut self, daemon: Daemon<T>)
-        -> bool
-    {
-        self.app_state.add_daemon(daemon)
-    }
-
-    pub fn add_text_uncached<S: Into<String>>(&mut self, text: S)
-    -> TextId
-    {
-        self.app_state.add_text_uncached(text)
-    }
-
-    pub fn add_text_cached<S: Into<String>>(&mut self, text: S, font_id: &FontId, font_size: PixelValue, letter_spacing: Option<LetterSpacing>)
-    -> TextId
-    {
-        self.app_state.add_text_cached(text, font_id, font_size, letter_spacing)
-    }
-
-    pub fn delete_text(&mut self, id: TextId) {
-        self.app_state.delete_text(id);
-    }
-
-    pub fn clear_all_texts(&mut self) {
-        self.app_state.clear_all_texts();
-    }
-
-    /// Get the contents of the system clipboard as a string
-    pub fn get_clipboard_string(&mut self)
-    -> Result<String, ClipboardError>
-    {
-        self.app_state.get_clipboard_string()
-    }
-
-    /// Set the contents of the system clipboard as a string
-    pub fn set_clipboard_string(&mut self, contents: String)
-    -> Result<(), ClipboardError>
-    {
-        self.app_state.set_clipboard_string(contents)
-    }
-
-    /// Mock rendering function, for creating a hidden window and rendering one frame
-    /// Used in unit tests. You **have** to enable software rendering, otherwise,
-    /// this function won't work in a headless environment.
-    ///
-    /// **NOTE**: In a headless environment, such as Travis, you have to use XVFB to
-    /// create a fake X11 server. XVFB also has a bug where it loads with the default of
-    /// 8-bit greyscale color (see [here]). In order to fix that, you have to run:
-    ///
-    /// `xvfb-run --server-args "-screen 0 1920x1080x24" cargo test --features "doc-test"`
-    ///
-    /// [here]: https://unix.stackexchange.com/questions/104914/
-    ///
-    #[cfg(any(feature = "doc-test"))]
-    pub fn mock_render_frame(&mut self) {
-        use prelude::*;
-        let hidden_create_options = WindowCreateOptions {
-            state: WindowState { is_visible: false, .. Default::default() },
-            /// force sofware renderer (OSMesa)
-            renderer_type: RendererType::Software,
-            .. Default::default()
-        };
-        self.push_window(Window::new(hidden_create_options, Css::native()).unwrap());
-        // TODO: do_first_redraw shouldn't exist, need to find a better way to update the resources
-        // This will make App::delete_font doc-test fail if run without `no-opengl-tests`.
-        //
-        // let ui_state_cache = Self::initialize_ui_state(&self.windows, &self.app_state);
-        // Self::do_first_redraw(&mut self.windows, &mut self.app_state, &ui_state_cache);
-    }
-
-    /// See `AppState::add_custom_task`.
-    pub fn add_custom_task<U: Send + 'static>(
-        &mut self,
-        data: &Arc<Mutex<U>>,
-        callback: fn(Arc<Mutex<U>>, Arc<()>),
-        after_completion_deamons: &[Daemon<T>])
-    {
-        self.app_state.add_custom_task(data, callback, after_completion_deamons);
-    }
-}
-
-impl<T: Layout + Send + 'static> App<T> {
-    /// See `AppState::add_ask`.
-    pub fn add_task(
-        &mut self,
-        callback: fn(Arc<Mutex<T>>, Arc<()>),
-        after_completion_callbacks: &[Daemon<T>])
-    {
-        self.app_state.add_task(callback, after_completion_callbacks);
-    }
-}
-
-#[derive(Debug, Copy, Clone, PartialEq)]
-enum WindowCloseEvent {
-    AboutToClose,
-    NoCloseEvent,
-}
-
-/// Pre-filters any events that are not handled by the framework yet, since it would be wasteful
-/// to process them. Modifies the `frame_event_info`
-///
-/// `awakened_task` is a special field that should be set to true if the `Task`
-/// system fired a `WindowEvent::Awakened`.
-fn preprocess_event(event: &Event, frame_event_info: &mut FrameEventInfo, awakened_task: bool) -> WindowCloseEvent {
-    use glium::glutin::WindowEvent;
-
-    match event {
-        Event::WindowEvent { event, .. } => {
-            match event {
-                WindowEvent::MouseInput { .. } => {
-                    frame_event_info.should_hittest = true;
-                },
-                WindowEvent::CursorMoved { position, .. } => {
-                    frame_event_info.should_hittest = true;
-                    frame_event_info.cur_cursor_pos = *position;
-                },
-                WindowEvent::Resized(wh) => {
-                    frame_event_info.new_window_size = Some(*wh);
-                    frame_event_info.is_resize_event = true;
-                    frame_event_info.should_redraw_window = true;
-                },
-                WindowEvent::Refresh => {
-                    frame_event_info.should_redraw_window = true;
-                },
-                WindowEvent::HiDpiFactorChanged(dpi) => {
-                    frame_event_info.new_dpi_factor = Some(*dpi);
-                    frame_event_info.should_redraw_window = true;
-                },
-                WindowEvent::MouseWheel { .. } => {
-                    frame_event_info.should_hittest = true;
-                },
-                WindowEvent::CloseRequested => {
-                    return WindowCloseEvent::AboutToClose;
-                },
-                WindowEvent::KeyboardInput { .. } => {
-                    frame_event_info.should_hittest = true;
-                }
-                _ => { },
-            }
-        },
-        Event::Awakened => {
-            frame_event_info.should_swap_window = true;
-            if awakened_task {
-                frame_event_info.should_redraw_window = true;
-            }
-        },
-        _ => { },
-    }
-
-    WindowCloseEvent::NoCloseEvent
-}
-
-fn do_hit_test_and_call_callbacks<T: Layout>(
-    event: &Event,
-    window: &mut Window<T>,
-    window_id: WindowId,
-    info: &mut FrameEventInfo,
-    ui_state_cache: &[UiState<T>],
-    app_state: &mut AppState<T>)
-{
-    use dom::UpdateScreen;
-    use webrender::api::WorldPoint;
-    use window::WindowEvent;
-    use dom::Callback;
-    use window_state::{KeyboardState, MouseState};
-
-    let cursor_location = match window.state.mouse_state.cursor_pos {
-        Some(pos) => WorldPoint::new(pos.x as f32, pos.y as f32),
-        None => return,
-    };
-
-    let hit_test_results =  window.internal.api.hit_test(
-        window.internal.document_id,
-        Some(window.internal.pipeline_id),
-        cursor_location,
-        HitTestFlags::FIND_ALL);
-
-    let mut should_update_screen = UpdateScreen::DontRedraw;
-
-    let callbacks_filter_list = window.state.determine_callbacks(event);
-
-    // TODO: this should be refactored - currently very stateful and error-prone!
-    app_state.windows[window_id.id].set_keyboard_state(&window.state.keyboard_state);
-    app_state.windows[window_id.id].set_mouse_state(&window.state.mouse_state);
-
-
-    // Run all default callbacks - **before** the user-defined callbacks are run!
-    // TODO: duplicated code!
-    {
-        use app_state::AppStateNoData;
-
-        let mut lock = app_state.data.lock().unwrap();
-
-        for (item, callback_id_list) in hit_test_results.items.iter().filter_map(|item|
-            ui_state_cache[window_id.id].tag_ids_to_default_callbacks // <- NOTE: tag_ids_to_default_callbacks
-            .get(&item.tag.0)
-            .and_then(|callback_id_list| Some((item, callback_id_list)))
-        ) {
-            use dom::On;
-
-            let window_event = WindowEvent {
-                window: window_id.id,
-                hit_dom_node: ui_state_cache[window_id.id].tag_ids_to_node_ids[&item.tag.0],
-                cursor_relative_to_item: (item.point_in_viewport.x, item.point_in_viewport.y),
-                cursor_in_viewport: (item.point_in_viewport.x, item.point_in_viewport.y),
-            };
-
-            // Invoke On::MouseOver callback - TODO: duplicated code (due to borrowing issues)!
-            if let Some(callback_id) = callback_id_list.get(&On::MouseOver) {
-
-                let app_state_no_data = AppStateNoData {
-                    windows: &app_state.windows,
-                    resources: &mut app_state.resources,
-                };
-
-                // safe unwrap, we have added the callback previously
-                if app_state.windows[window_id.id].default_callbacks.run_callback(
-                    &mut *lock, callback_id, app_state_no_data, window_event
-                    ) == UpdateScreen::Redraw {
-                    should_update_screen = UpdateScreen::Redraw;
-                }
-            }
-
-            for callback_id in callbacks_filter_list.iter().filter_map(|on| callback_id_list.get(on)) {
-
-                let app_state_no_data = AppStateNoData {
-                    windows: &app_state.windows,
-                    resources: &mut app_state.resources,
-                };
-
-                // safe unwrap, we have added the callback previously
-                if app_state.windows[window_id.id].default_callbacks.run_callback(
-                    &mut *lock, callback_id, app_state_no_data, window_event
-                    ) == UpdateScreen::Redraw {
-                    should_update_screen = UpdateScreen::Redraw;
-                }
-            }
-        }
-    } // unlock AppState mutex
-
-    // For all hit items, lookup the callback and call it
-    for (item, callback_list) in hit_test_results.items.iter().filter_map(|item|
-        ui_state_cache[window_id.id].tag_ids_to_callbacks
-        .get(&item.tag.0)
-        .and_then(|callback_list| Some((item, callback_list)))
-    ) {
-        use dom::On;
-
-        let window_event = WindowEvent {
-            window: window_id.id,
-            hit_dom_node: ui_state_cache[window_id.id].tag_ids_to_node_ids[&item.tag.0],
-            cursor_relative_to_item: (item.point_in_viewport.x, item.point_in_viewport.y),
-            cursor_in_viewport: (item.point_in_viewport.x, item.point_in_viewport.y),
-        };
-
-        let mut invoke_callback = |&Callback(callback_func)| {
-            if (callback_func)(app_state, window_event) == UpdateScreen::Redraw {
-                should_update_screen = UpdateScreen::Redraw;
-            }
-        };
-
-        // Invoke On::MouseOver callback
-        if let Some(callback_id) = callback_list.get(&On::MouseOver) {
-            invoke_callback(callback_id);
-        }
-
-        // Invoke user-defined callback if necessary
-        for callback_id in callbacks_filter_list.iter().filter_map(|on| callback_list.get(on)) {
-            invoke_callback(callback_id);
-        }
-    }
-
-    app_state.windows[window_id.id].set_keyboard_state(&KeyboardState::default());
-    app_state.windows[window_id.id].set_mouse_state(&MouseState::default());
-
-    if should_update_screen == UpdateScreen::Redraw {
-        info.should_redraw_window = true;
-        // TODO: THIS IS PROBABLY THE WRONG PLACE TO DO THIS!!!
-        // Copy the current fake CSS changes to the real CSS, then clear the fake CSS again
-        // TODO: .clone() and .clear() can be one operation
-        window.css.dynamic_css_overrides = app_state.windows[window_id.id].css.dynamic_css_overrides.clone();
-        // clear the dynamic CSS overrides
-        app_state.windows[window_id.id].css.clear();
-        app_state.windows[window_id.id].default_callbacks.clear();
-    }
-}
-
-fn render<T: Layout>(
-    app_data: Arc<Mutex<T>>,
-    window: &mut Window<T>,
-    window_id: WindowId,
-    fake_window: &mut FakeWindow<T>,
-    ui_description: &UiDescription<T>,
-    ui_state: &UiState<T>,
-    app_resources: &mut AppResources,
-    has_window_size_changed: bool)
-{
-    use webrender::api::*;
-    use display_list::DisplayList;
-    use euclid::TypedSize2D;
-    use std::u32;
-
-    let display_list = DisplayList::new_from_ui_description(ui_description, ui_state);
-    let builder = display_list.into_display_list_builder(
-        app_data,
-        window.internal.pipeline_id,
-        window.internal.epoch,
-        &mut window.ui_solver,
-        &mut window.css,
-        app_resources,
-        &window.internal.api,
-        has_window_size_changed,
-        &window.state.size,
-        window_id,
-        fake_window);
-
-    // NOTE: Display list has to be rebuilt every frame, otherwise, the epochs get out of sync
-    window.internal.last_display_list_builder = builder.finalize().2;
-
-    let mut txn = Transaction::new();
-
-    let LogicalSize { width, height } = window.state.size.dimensions;
-    let layout_size = TypedSize2D::new(width as f32, height as f32);
-    let framebuffer_size_physical = window.state.size.dimensions.to_physical(window.state.size.hidpi_factor);
-    let framebuffer_size = TypedSize2D::new(framebuffer_size_physical.width as u32, framebuffer_size_physical.height as u32);
-
-    txn.set_display_list(
-        window.internal.epoch,
-        None,
-        layout_size,
-        (window.internal.pipeline_id, layout_size, window.internal.last_display_list_builder.clone()),
-        true,
-    );
-
-    // We don't want the epoch to increase to u32::MAX, since u32::MAX represents
-    // an invalid epoch, which could confuse webrender
-    window.internal.epoch = Epoch(if window.internal.epoch.0 == (u32::MAX - 1) {
-        0
-    } else {
-        window.internal.epoch.0 + 1
-    });
-
-    txn.set_root_pipeline(window.internal.pipeline_id);
-    txn.generate_frame();
-
-    window.internal.api.send_transaction(window.internal.document_id, txn);
-    window.renderer.as_mut().unwrap().update();
-    render_inner(window, framebuffer_size);
-}
-
-fn clean_up_unused_opengl_textures(pipeline_info: PipelineInfo) {
-
-    use compositor::ACTIVE_GL_TEXTURES;
-
-    // TODO: currently active epochs can be empty, why?
-    //
-    // I mean, while the renderer is rendering, there can never be "no epochs" active,
-    // at least one epoch must always be active.
-    if pipeline_info.epochs.is_empty() {
-        return;
-    }
-
-    // TODO: pipeline_info.epochs does not contain all active epochs,
-    // at best it contains the lowest in-use epoch. I.e. if `Epoch(43)`
-    // is listed, you can remove all textures from Epochs **lower than 43**
-    // BUT NOT EPOCHS HIGHER THAN 43.
-    //
-    // This means that "all active epochs" (in the documentation) is misleading
-    // since it doesn't actually list all active epochs, otherwise it'd list Epoch(43),
-    // Epoch(44), Epoch(45), which are currently active.
-    let oldest_to_remove_epoch = pipeline_info.epochs.values().min().unwrap();
-
-    let mut active_textures_lock = ACTIVE_GL_TEXTURES.lock().unwrap();
-
-    // Retain all OpenGL textures from epochs higher than the lowest epoch
-    //
-    // TODO: Handle overflow of Epochs correctly (low priority)
-    active_textures_lock.retain(|key, _| key > oldest_to_remove_epoch);
-}
-
-// See: https://github.com/servo/webrender/pull/2880
-// webrender doesn't reset the active shader back to what it was, but rather sets it
-// to zero, which glium doesn't know about, so on the next frame it tries to draw with shader 0
-fn render_inner<T: Layout>(window: &mut Window<T>, framebuffer_size: TypedSize2D<u32, DevicePixel>) {
-
-    use gleam::gl;
-    use window::get_gl_context;
-
-    // use glium::glutin::GlContext;
-    // unsafe { window.display.gl_window().make_current().unwrap(); }
-
-    let mut current_program = [0_i32];
-    unsafe { get_gl_context(&window.display).unwrap().get_integer_v(gl::CURRENT_PROGRAM, &mut current_program) };
-    window.renderer.as_mut().unwrap().render(framebuffer_size).unwrap();
-    get_gl_context(&window.display).unwrap().use_program(current_program[0] as u32);
-}
-
-// Empty test, for some reason codecov doesn't detect any files (and therefore
-// doesn't report codecov % correctly) except if they have at least one test in
-// the file. This is an empty test, which should be updated later on
-#[test]
-fn __codecov_test_app_file() {
-
-}
+use std::{
+    fmt,
+    io::Read,
+    sync::{Arc, Mutex, PoisonError},
+};
+use glium::{
+    SwapBuffersError,
+    glutin::{
+        Event,
+        dpi::{LogicalPosition, LogicalSize}
+    },
+};
+use webrender::{PipelineInfo, api::{HitTestFlags, DevicePixel}};
+use euclid::TypedSize2D;
+#[cfg(feature = "image_loading")]
+use image::ImageError;
+#[cfg(feature = "logging")]
+use log::LevelFilter;
+#[cfg(feature = "image_loading")]
+use images::ImageType;
+use {
+    error::{FontError, ClipboardError},
+    window::{Window, WindowId},
+    css_parser::{FontId, PixelValue, LetterSpacing},
+    text_cache::TextId,
+    dom::UpdateScreen,
+    window::FakeWindow,
+    css::FakeCss,
+    app_resources::AppResources,
+    app_state::AppState,
+    traits::Layout,
+    ui_state::UiState,
+    ui_description::UiDescription,
+    daemon::Daemon,
+};
+
+/// Graphical application that maintains some kind of application state
+pub struct App<T: Layout> {
+    /// The graphical windows, indexed by ID
+    windows: Vec<Window<T>>,
+    /// The global application state
+    pub app_state: AppState<T>,
+}
+
+/// Error returned by the `.run()` function
+///
+/// If the `.run()` function would panic, that would need `T` to
+/// implement `Debug`, which is not necessary if we just return an error.
+pub enum RuntimeError<T: Layout> {
+    // Could not swap the display (drawing error)
+    GlSwapError(SwapBuffersError),
+    ArcUnlockError,
+    MutexPoisonError(PoisonError<T>),
+}
+
+impl<T: Layout> From<PoisonError<T>> for RuntimeError<T> {
+    fn from(e: PoisonError<T>) -> Self {
+        RuntimeError::MutexPoisonError(e)
+    }
+}
+
+impl<T: Layout> From<SwapBuffersError> for RuntimeError<T> {
+    fn from(e: SwapBuffersError) -> Self {
+        RuntimeError::GlSwapError(e)
+    }
+}
+
+impl<T: Layout> fmt::Debug for RuntimeError<T> {
+    fn fmt(&self, f: &mut fmt::Formatter) -> fmt::Result {
+        write!(f, "{:?}", self)
+    }
+}
+
+pub(crate) struct FrameEventInfo {
+    pub(crate) should_redraw_window: bool,
+    pub(crate) should_swap_window: bool,
+    pub(crate) should_hittest: bool,
+    pub(crate) cur_cursor_pos: LogicalPosition,
+    pub(crate) new_window_size: Option<LogicalSize>,
+    pub(crate) new_dpi_factor: Option<f64>,
+    pub(crate) is_resize_event: bool,
+}
+
+impl Default for FrameEventInfo {
+    fn default() -> Self {
+        Self {
+            should_redraw_window: false,
+            should_swap_window: false,
+            should_hittest: false,
+            cur_cursor_pos: LogicalPosition::new(0.0, 0.0),
+            new_window_size: None,
+            new_dpi_factor: None,
+            is_resize_event: false,
+        }
+    }
+}
+
+#[derive(Debug, Clone)]
+#[cfg_attr(not(feature = "logging"), derive(Copy))]
+pub struct AppConfig {
+    /// If enabled, logs error and info messages.
+    ///
+    /// Default is `Some(LevelFilter::Error)` to log all errors by default
+    #[cfg(feature = "logging")]
+    pub enable_logging: Option<LevelFilter>,
+    /// Path to the output log if the logger is enabled
+    #[cfg(feature = "logging")]
+    pub log_file_path: Option<String>,
+    /// If the app crashes / panics, a window with a message box pops up
+    /// Additionally, the error + backtrace gets logged to the output
+    /// file (if logging is enabled).
+    #[cfg(feature = "logging")]
+    pub enable_visual_panic_hook: bool,
+}
+
+impl Default for AppConfig {
+    fn default() -> Self {
+        Self {
+            #[cfg(feature = "logging")]
+            enable_logging: Some(LevelFilter::Error),
+            #[cfg(feature = "logging")]
+            log_file_path: None,
+            #[cfg(feature = "logging")]
+            enable_visual_panic_hook: true,
+        }
+    }
+}
+
+impl<T: Layout> App<T> {
+
+    #[allow(unused_variables)]
+    /// Create a new, empty application. This does not open any windows.
+    pub fn new(initial_data: T, config: AppConfig) -> Self {
+        #[cfg(feature = "logging")] {
+            if let Some(log_level) = config.enable_logging {
+                ::logging::set_up_logging(config.log_file_path, log_level);
+            }
+
+            if config.enable_visual_panic_hook {
+                ::logging::set_up_panic_hooks();
+            }
+        }
+
+        Self {
+            windows: Vec::new(),
+            app_state: AppState::new(initial_data),
+        }
+    }
+
+    /// Spawn a new window on the screen. Note that this should only be used to
+    /// create extra windows, the default window will be the window submitted to
+    /// the `.run` method.
+    pub fn push_window(&mut self, window: Window<T>) {
+        use default_callbacks::DefaultCallbackSystem;
+
+        self.app_state.windows.push(FakeWindow {
+            state: window.state.clone(),
+            css: FakeCss::default(),
+            default_callbacks: DefaultCallbackSystem::new(),
+            read_only_window: window.display.clone(),
+        });
+
+        self.windows.push(window);
+    }
+
+    /// Start the rendering loop for the currently open windows
+    /// This is the "main app loop", "main game loop" or whatever you want to call it.
+    /// Usually this is the last function you call in your `main()` function, since exiting
+    /// it means that the user has closed all windows and wants to close the app.
+    ///
+    /// When all windows are closed, this function returns the internal data again.
+    /// This is useful for ex. CLI application that run procedurally, but then want to
+    /// open a window temporarily, to ask for user input in a "nicer" way than a pure
+    /// CLI-way.
+    ///
+    /// This way you can do this:
+    ///
+    /// ```no_run,ignore
+    /// let app = App::new(MyData { username: None, password: None });
+    /// app.create_window(WindowCreateOptions::default(), Css::native());
+    ///
+    /// // pop open a window that asks the user for his username and password...
+    /// let MyData { username, password } = app.run();
+    ///
+    /// // continue the rest of the program here...
+    /// println!("username: {:?}, password: {:?}", username, password);
+    /// ```
+    pub fn run(mut self, window: Window<T>) -> Result<T, RuntimeError<T>>
+    {
+        self.push_window(window);
+        self.run_inner()?;
+        let unique_arc = Arc::try_unwrap(self.app_state.data).map_err(|_| RuntimeError::ArcUnlockError)?;
+        unique_arc.into_inner().map_err(|e| e.into())
+    }
+
+    fn run_inner(&mut self) -> Result<(), RuntimeError<T>> {
+
+        use std::{thread, time::{Duration, Instant}};
+
+        let mut ui_state_cache = Self::initialize_ui_state(&self.windows, &mut self.app_state);
+        let mut ui_description_cache = vec![UiDescription::default(); self.windows.len()];
+        let mut force_redraw_cache = vec![1_usize; self.windows.len()];
+        let mut awakened_task = vec![false; self.windows.len()];
+
+        #[cfg(debug_assertions)]
+        let mut last_css_reload = Instant::now();
+
+        while !self.windows.is_empty() {
+
+            let time_start = Instant::now();
+            let mut closed_windows = Vec::<usize>::new();
+
+            'window_loop: for (idx, ref mut window) in self.windows.iter_mut().enumerate() {
+
+                let window_id = WindowId { id: idx };
+                let mut frame_event_info = FrameEventInfo::default();
+
+                let mut events = Vec::new();
+                window.events_loop.poll_events(|e| events.push(e));
+
+                for event in &events {
+                    if preprocess_event(event, &mut frame_event_info, awakened_task[idx]) == WindowCloseEvent::AboutToClose {
+                        closed_windows.push(idx);
+                        continue 'window_loop;
+                    }
+                    window.state.update_mouse_cursor_position(event);
+                    window.state.update_keyboard_modifiers(event);
+                    window.state.update_keyboard_pressed_chars(event);
+                }
+
+                if frame_event_info.should_hittest {
+                    for event in &events {
+                        do_hit_test_and_call_callbacks(
+                            event,
+                            window,
+                            window_id,
+                            &mut frame_event_info,
+                            &ui_state_cache,
+                            &mut self.app_state);
+                    }
+                }
+
+                if frame_event_info.should_swap_window || frame_event_info.is_resize_event {
+                    window.display.swap_buffers()?;
+                    if let Some(i) = force_redraw_cache.get_mut(idx) {
+                        if *i > 0 { *i -= 1 };
+                        if *i == 0 {
+                            clean_up_unused_opengl_textures(window.renderer.as_mut().unwrap().flush_pipeline_info());
+                        }
+                    }
+                }
+
+                if frame_event_info.is_resize_event || frame_event_info.should_redraw_window {
+                    // This is a hack because during a resize event, winit eats the "awakened"
+                    // event. So what we do is that we call the layout-and-render again, to
+                    // trigger a second "awakened" event. So when the window is resized, the
+                    // layout function is called twice (the first event will be eaten by winit)
+                    //
+                    // This is a reported bug and should be fixed somewhere in July
+                    force_redraw_cache[idx] = 2;
+                }
+
+                // TODO: use this!
+                let should_redraw_animations = window.run_all_animations();
+
+                // Update the window state that we got from the frame event (updates window dimensions and DPI)
+                window.update_from_external_window_state(&mut frame_event_info);
+                // Update the window state every frame that was set by the user
+                window.update_from_user_window_state(self.app_state.windows[idx].state.clone());
+                // Reset the scroll amount to 0 (for the next frame)
+                window.clear_scroll_state();
+
+                if frame_event_info.should_redraw_window || force_redraw_cache[idx] > 0 {
+                    // Call the Layout::layout() fn, get the DOM
+                    let window_id = WindowId { id: idx };
+                    ui_state_cache[idx] = UiState::from_app_state(&mut self.app_state, window_id);
+
+                    // Style the DOM
+                    ui_description_cache[idx] = UiDescription::from_ui_state(&ui_state_cache[idx], &mut window.css);
+                    // send webrender the size and buffer of the display
+                    Self::update_display(&window);
+                    // render the window (webrender will send an Awakened event when the frame is done)
+
+                    let arc_mutext_t_clone = self.app_state.data.clone();
+                    let window_id = WindowId { id: idx };
+
+                    render(
+                        arc_mutext_t_clone,
+                        window,
+                        window_id,
+                        &mut self.app_state.windows[idx],
+                        &ui_description_cache[idx],
+                        &ui_state_cache[idx],
+                        &mut self.app_state.resources,
+                        true);
+
+                    awakened_task[idx] = false;
+                }
+            }
+
+            #[cfg(debug_assertions)] {
+                for (window_idx, window) in self.windows.iter_mut().enumerate() {
+                    // Hot-reload CSS if necessary
+                    if window.css.hot_reload_path.is_some() && Instant::now() - last_css_reload > Duration::from_millis(500) {
+                        window.css.reload_css();
+                        window.css.needs_relayout = true;
+                        last_css_reload = Instant::now();
+                        window.events_loop.create_proxy().wakeup().unwrap_or(());
+                        awakened_task[window_idx] = true;
+                    }
+                }
+            }
+
+            // Close windows if necessary
+            closed_windows.into_iter().for_each(|closed_window_id| {
+                ui_state_cache.remove(closed_window_id);
+                ui_description_cache.remove(closed_window_id);
+                force_redraw_cache.remove(closed_window_id);
+                self.windows.remove(closed_window_id);
+            });
+
+            let should_redraw_daemons = self.app_state.run_all_daemons();
+            let should_redraw_tasks = self.app_state.clean_up_finished_tasks();
+
+            if [should_redraw_daemons, should_redraw_tasks].into_iter().any(|e| *e == UpdateScreen::Redraw) {
+                self.windows.iter().for_each(|w| w.events_loop.create_proxy().wakeup().unwrap_or(()));
+                awakened_task = vec![true; self.windows.len()];
+            } else {
+                // Wait until 16ms have passed
+                let diff = time_start.elapsed();
+                const FRAME_TIME: Duration = Duration::from_millis(16);
+                if diff < FRAME_TIME {
+                    thread::sleep(FRAME_TIME - diff);
+                }
+            }
+        }
+
+        Ok(())
+    }
+
+    fn update_display(window: &Window<T>)
+    {
+        use webrender::api::{Transaction, DeviceUintRect, DeviceUintPoint};
+        use euclid::TypedSize2D;
+
+        let mut txn = Transaction::new();
+        let physical_fb_dimensions = window.state.size.dimensions.to_physical(window.state.size.hidpi_factor);
+        let framebuffer_size = TypedSize2D::new(physical_fb_dimensions.width as u32, physical_fb_dimensions.height as u32);
+        let bounds = DeviceUintRect::new(DeviceUintPoint::new(0, 0), framebuffer_size);
+
+        txn.set_window_parameters(framebuffer_size, bounds, window.state.size.hidpi_factor as f32);
+        window.internal.api.send_transaction(window.internal.document_id, txn);
+    }
+
+    fn initialize_ui_state(windows: &[Window<T>], app_state: &mut AppState<T>)
+    -> Vec<UiState<T>>
+    {
+        windows.iter().enumerate().map(|(idx, _window)| {
+            let window_id = WindowId { id: idx };
+            UiState::from_app_state(app_state, window_id)
+        }).collect()
+    }
+
+    /// Add an image to the internal resources. Only available with
+    /// `--feature="image_loading"` (on by default)
+    ///
+    /// ## Returns
+    ///
+    /// - `Ok(Some(()))` if an image with the same ID already exists.
+    /// - `Ok(None)` if the image was added, but didn't exist previously.
+    /// - `Err(e)` if the image couldn't be decoded
+    #[cfg(feature = "image_loading")]
+    pub fn add_image<S: Into<String>, R: Read>(&mut self, id: S, data: &mut R, image_type: ImageType)
+        -> Result<Option<()>, ImageError>
+    {
+        self.app_state.add_image(id, data, image_type)
+    }
+
+    /// Removes an image from the internal app resources.
+    /// Returns `Some` if the image existed and was removed.
+    /// If the given ID doesn't exist, this function does nothing and returns `None`.
+    pub fn delete_image<S: AsRef<str>>(&mut self, id: S)
+        -> Option<()>
+    {
+        self.app_state.delete_image(id)
+    }
+
+    /// Checks if an image is currently registered and ready-to-use
+    pub fn has_image<S: AsRef<str>>(&mut self, id: S)
+        -> bool
+    {
+        self.app_state.has_image(id)
+    }
+
+    /// Add a font (TTF or OTF) as a resource, identified by ID
+    ///
+    /// ## Returns
+    ///
+    /// - `Ok(Some(()))` if an font with the same ID already exists.
+    /// - `Ok(None)` if the font was added, but didn't exist previously.
+    /// - `Err(e)` if the font couldn't be decoded
+    pub fn add_font<R: Read>(&mut self, id: FontId, data: &mut R)
+        -> Result<Option<()>, FontError>
+    {
+        self.app_state.add_font(id, data)
+    }
+
+    /// Checks if a font is currently registered and ready-to-use
+    pub fn has_font(&mut self, id: &FontId)
+        -> bool
+    {
+        self.app_state.has_font(id)
+    }
+
+    /// Deletes a font from the internal app resources.
+    ///
+    /// ## Arguments
+    ///
+    /// - `id`: The stringified ID of the font to remove, e.g. `"Helvetica-Bold"`.
+    ///
+    /// ## Returns
+    ///
+    /// - `Some(())` if if the image existed and was successfully removed
+    /// - `None` if the given ID doesn't exist. In that case, the function does
+    ///    nothing.
+    ///
+    /// Wrapper function for [`AppState::delete_font`]. After this function has been
+    /// called, you can be sure that the renderer doesn't know about your font anymore.
+    /// This also means that the font needs to be re-parsed if you want to add it again.
+    /// Use with care.
+    ///
+    /// ## Example
+    ///
+    #[cfg_attr(feature = "no-opengl-tests", doc = " ```no_run")]
+    #[cfg_attr(not(feature = "no-opengl-tests"), doc = " ```")]
+    /// # use azul::prelude::*;
+    /// # const TEST_FONT: &[u8] = include_bytes!("../assets/fonts/weblysleekuil.ttf");
+    /// #
+    /// # struct MyAppData { }
+    /// #
+    /// # impl Layout for MyAppData {
+    /// #     fn layout(&self, _window_id: WindowInfo<MyAppData>) -> Dom<MyAppData> {
+    /// #         Dom::new(NodeType::Div)
+    /// #    }
+    /// # }
+    /// #
+    /// # fn main() {
+    /// let mut app = App::new(MyAppData { }, AppConfig::default());
+    /// app.add_font(FontId::ExternalFont("Webly Sleeky UI".into()), &mut TEST_FONT).unwrap();
+    /// app.delete_font(&FontId::ExternalFont("Webly Sleeky UI".into()));
+    /// // NOTE: The font isn't immediately removed, only in the next draw call
+    /// app.mock_render_frame();
+    /// assert!(!app.has_font(&FontId::ExternalFont("Webly Sleeky UI".into())));
+    /// # }
+    /// ```
+    ///
+    /// [`AppState::delete_font`]: ../app_state/struct.AppState.html#method.delete_font
+    pub fn delete_font(&mut self, id: &FontId)
+        -> Option<()>
+    {
+        self.app_state.delete_font(id)
+    }
+
+    /// Create a daemon. Does nothing if a daemon with the function pointer location already exists.
+    ///
+    /// If the daemon was inserted, returns true, otherwise false
+    pub fn add_daemon(&mut self, daemon: Daemon<T>)
+        -> bool
+    {
+        self.app_state.add_daemon(daemon)
+    }
+
+    pub fn add_text_uncached<S: Into<String>>(&mut self, text: S)
+    -> TextId
+    {
+        self.app_state.add_text_uncached(text)
+    }
+
+    pub fn add_text_cached<S: Into<String>>(&mut self, text: S, font_id: &FontId, font_size: PixelValue, letter_spacing: Option<LetterSpacing>)
+    -> TextId
+    {
+        self.app_state.add_text_cached(text, font_id, font_size, letter_spacing)
+    }
+
+    pub fn delete_text(&mut self, id: TextId) {
+        self.app_state.delete_text(id);
+    }
+
+    pub fn clear_all_texts(&mut self) {
+        self.app_state.clear_all_texts();
+    }
+
+    /// Get the contents of the system clipboard as a string
+    pub fn get_clipboard_string(&mut self)
+    -> Result<String, ClipboardError>
+    {
+        self.app_state.get_clipboard_string()
+    }
+
+    /// Set the contents of the system clipboard as a string
+    pub fn set_clipboard_string(&mut self, contents: String)
+    -> Result<(), ClipboardError>
+    {
+        self.app_state.set_clipboard_string(contents)
+    }
+
+    /// Mock rendering function, for creating a hidden window and rendering one frame
+    /// Used in unit tests. You **have** to enable software rendering, otherwise,
+    /// this function won't work in a headless environment.
+    ///
+    /// **NOTE**: In a headless environment, such as Travis, you have to use XVFB to
+    /// create a fake X11 server. XVFB also has a bug where it loads with the default of
+    /// 8-bit greyscale color (see [here]). In order to fix that, you have to run:
+    ///
+    /// `xvfb-run --server-args "-screen 0 1920x1080x24" cargo test --features "doc-test"`
+    ///
+    /// [here]: https://unix.stackexchange.com/questions/104914/
+    ///
+    #[cfg(any(feature = "doc-test"))]
+    pub fn mock_render_frame(&mut self) {
+        use prelude::*;
+        let hidden_create_options = WindowCreateOptions {
+            state: WindowState { is_visible: false, .. Default::default() },
+            /// force sofware renderer (OSMesa)
+            renderer_type: RendererType::Software,
+            .. Default::default()
+        };
+        self.push_window(Window::new(hidden_create_options, Css::native()).unwrap());
+        // TODO: do_first_redraw shouldn't exist, need to find a better way to update the resources
+        // This will make App::delete_font doc-test fail if run without `no-opengl-tests`.
+        //
+        // let ui_state_cache = Self::initialize_ui_state(&self.windows, &self.app_state);
+        // Self::do_first_redraw(&mut self.windows, &mut self.app_state, &ui_state_cache);
+    }
+
+    /// See `AppState::add_custom_task`.
+    pub fn add_custom_task<U: Send + 'static>(
+        &mut self,
+        data: &Arc<Mutex<U>>,
+        callback: fn(Arc<Mutex<U>>, Arc<()>),
+        after_completion_deamons: &[Daemon<T>])
+    {
+        self.app_state.add_custom_task(data, callback, after_completion_deamons);
+    }
+}
+
+impl<T: Layout + Send + 'static> App<T> {
+    /// See `AppState::add_ask`.
+    pub fn add_task(
+        &mut self,
+        callback: fn(Arc<Mutex<T>>, Arc<()>),
+        after_completion_callbacks: &[Daemon<T>])
+    {
+        self.app_state.add_task(callback, after_completion_callbacks);
+    }
+}
+
+#[derive(Debug, Copy, Clone, PartialEq)]
+enum WindowCloseEvent {
+    AboutToClose,
+    NoCloseEvent,
+}
+
+/// Pre-filters any events that are not handled by the framework yet, since it would be wasteful
+/// to process them. Modifies the `frame_event_info`
+///
+/// `awakened_task` is a special field that should be set to true if the `Task`
+/// system fired a `WindowEvent::Awakened`.
+fn preprocess_event(event: &Event, frame_event_info: &mut FrameEventInfo, awakened_task: bool) -> WindowCloseEvent {
+    use glium::glutin::WindowEvent;
+
+    match event {
+        Event::WindowEvent { event, .. } => {
+            match event {
+                WindowEvent::MouseInput { .. } => {
+                    frame_event_info.should_hittest = true;
+                },
+                WindowEvent::CursorMoved { position, .. } => {
+                    frame_event_info.should_hittest = true;
+                    frame_event_info.cur_cursor_pos = *position;
+                },
+                WindowEvent::Resized(wh) => {
+                    frame_event_info.new_window_size = Some(*wh);
+                    frame_event_info.is_resize_event = true;
+                    frame_event_info.should_redraw_window = true;
+                },
+                WindowEvent::Refresh => {
+                    frame_event_info.should_redraw_window = true;
+                },
+                WindowEvent::HiDpiFactorChanged(dpi) => {
+                    frame_event_info.new_dpi_factor = Some(*dpi);
+                    frame_event_info.should_redraw_window = true;
+                },
+                WindowEvent::MouseWheel { .. } => {
+                    frame_event_info.should_hittest = true;
+                },
+                WindowEvent::CloseRequested => {
+                    return WindowCloseEvent::AboutToClose;
+                },
+                WindowEvent::KeyboardInput { .. } => {
+                    frame_event_info.should_hittest = true;
+                }
+                _ => { },
+            }
+        },
+        Event::Awakened => {
+            frame_event_info.should_swap_window = true;
+            if awakened_task {
+                frame_event_info.should_redraw_window = true;
+            }
+        },
+        _ => { },
+    }
+
+    WindowCloseEvent::NoCloseEvent
+}
+
+fn do_hit_test_and_call_callbacks<T: Layout>(
+    event: &Event,
+    window: &mut Window<T>,
+    window_id: WindowId,
+    info: &mut FrameEventInfo,
+    ui_state_cache: &[UiState<T>],
+    app_state: &mut AppState<T>)
+{
+    use dom::UpdateScreen;
+    use webrender::api::WorldPoint;
+    use window::WindowEvent;
+    use dom::Callback;
+    use window_state::{KeyboardState, MouseState};
+
+    let cursor_location = match window.state.mouse_state.cursor_pos {
+        Some(pos) => WorldPoint::new(pos.x as f32, pos.y as f32),
+        None => return,
+    };
+
+    let hit_test_results =  window.internal.api.hit_test(
+        window.internal.document_id,
+        Some(window.internal.pipeline_id),
+        cursor_location,
+        HitTestFlags::FIND_ALL);
+
+    let mut should_update_screen = UpdateScreen::DontRedraw;
+
+    let callbacks_filter_list = window.state.determine_callbacks(event);
+
+    // TODO: this should be refactored - currently very stateful and error-prone!
+    app_state.windows[window_id.id].set_keyboard_state(&window.state.keyboard_state);
+    app_state.windows[window_id.id].set_mouse_state(&window.state.mouse_state);
+
+
+    // Run all default callbacks - **before** the user-defined callbacks are run!
+    // TODO: duplicated code!
+    {
+        use app_state::AppStateNoData;
+
+        let mut lock = app_state.data.lock().unwrap();
+
+        for (item, callback_id_list) in hit_test_results.items.iter().filter_map(|item|
+            ui_state_cache[window_id.id].tag_ids_to_default_callbacks // <- NOTE: tag_ids_to_default_callbacks
+            .get(&item.tag.0)
+            .and_then(|callback_id_list| Some((item, callback_id_list)))
+        ) {
+            use dom::On;
+
+            let window_event = WindowEvent {
+                window: window_id.id,
+                hit_dom_node: ui_state_cache[window_id.id].tag_ids_to_node_ids[&item.tag.0],
+                cursor_relative_to_item: (item.point_in_viewport.x, item.point_in_viewport.y),
+                cursor_in_viewport: (item.point_in_viewport.x, item.point_in_viewport.y),
+            };
+
+            // Invoke On::MouseOver callback - TODO: duplicated code (due to borrowing issues)!
+            if let Some(callback_id) = callback_id_list.get(&On::MouseOver) {
+
+                let app_state_no_data = AppStateNoData {
+                    windows: &app_state.windows,
+                    resources: &mut app_state.resources,
+                };
+
+                // safe unwrap, we have added the callback previously
+                if app_state.windows[window_id.id].default_callbacks.run_callback(
+                    &mut *lock, callback_id, app_state_no_data, window_event
+                    ) == UpdateScreen::Redraw {
+                    should_update_screen = UpdateScreen::Redraw;
+                }
+            }
+
+            for callback_id in callbacks_filter_list.iter().filter_map(|on| callback_id_list.get(on)) {
+
+                let app_state_no_data = AppStateNoData {
+                    windows: &app_state.windows,
+                    resources: &mut app_state.resources,
+                };
+
+                // safe unwrap, we have added the callback previously
+                if app_state.windows[window_id.id].default_callbacks.run_callback(
+                    &mut *lock, callback_id, app_state_no_data, window_event
+                    ) == UpdateScreen::Redraw {
+                    should_update_screen = UpdateScreen::Redraw;
+                }
+            }
+        }
+    } // unlock AppState mutex
+
+    // For all hit items, lookup the callback and call it
+    for (item, callback_list) in hit_test_results.items.iter().filter_map(|item|
+        ui_state_cache[window_id.id].tag_ids_to_callbacks
+        .get(&item.tag.0)
+        .and_then(|callback_list| Some((item, callback_list)))
+    ) {
+        use dom::On;
+
+        let window_event = WindowEvent {
+            window: window_id.id,
+            hit_dom_node: ui_state_cache[window_id.id].tag_ids_to_node_ids[&item.tag.0],
+            cursor_relative_to_item: (item.point_in_viewport.x, item.point_in_viewport.y),
+            cursor_in_viewport: (item.point_in_viewport.x, item.point_in_viewport.y),
+        };
+
+        let mut invoke_callback = |&Callback(callback_func)| {
+            if (callback_func)(app_state, window_event) == UpdateScreen::Redraw {
+                should_update_screen = UpdateScreen::Redraw;
+            }
+        };
+
+        // Invoke On::MouseOver callback
+        if let Some(callback_id) = callback_list.get(&On::MouseOver) {
+            invoke_callback(callback_id);
+        }
+
+        // Invoke user-defined callback if necessary
+        for callback_id in callbacks_filter_list.iter().filter_map(|on| callback_list.get(on)) {
+            invoke_callback(callback_id);
+        }
+    }
+
+    app_state.windows[window_id.id].set_keyboard_state(&KeyboardState::default());
+    app_state.windows[window_id.id].set_mouse_state(&MouseState::default());
+
+    if should_update_screen == UpdateScreen::Redraw {
+        info.should_redraw_window = true;
+        // TODO: THIS IS PROBABLY THE WRONG PLACE TO DO THIS!!!
+        // Copy the current fake CSS changes to the real CSS, then clear the fake CSS again
+        // TODO: .clone() and .clear() can be one operation
+        window.css.dynamic_css_overrides = app_state.windows[window_id.id].css.dynamic_css_overrides.clone();
+        // clear the dynamic CSS overrides
+        app_state.windows[window_id.id].css.clear();
+        app_state.windows[window_id.id].default_callbacks.clear();
+    }
+}
+
+fn render<T: Layout>(
+    app_data: Arc<Mutex<T>>,
+    window: &mut Window<T>,
+    window_id: WindowId,
+    fake_window: &mut FakeWindow<T>,
+    ui_description: &UiDescription<T>,
+    ui_state: &UiState<T>,
+    app_resources: &mut AppResources,
+    has_window_size_changed: bool)
+{
+    use webrender::api::*;
+    use display_list::DisplayList;
+    use euclid::TypedSize2D;
+    use std::u32;
+
+    let display_list = DisplayList::new_from_ui_description(ui_description, ui_state);
+    let builder = display_list.into_display_list_builder(
+        app_data,
+        window.internal.pipeline_id,
+        window.internal.epoch,
+        &mut window.ui_solver,
+        &mut window.css,
+        app_resources,
+        &window.internal.api,
+        has_window_size_changed,
+        &window.state.size,
+        window_id,
+        fake_window);
+
+    // NOTE: Display list has to be rebuilt every frame, otherwise, the epochs get out of sync
+    window.internal.last_display_list_builder = builder.finalize().2;
+
+    let mut txn = Transaction::new();
+
+    let LogicalSize { width, height } = window.state.size.dimensions;
+    let layout_size = TypedSize2D::new(width as f32, height as f32);
+    let framebuffer_size_physical = window.state.size.dimensions.to_physical(window.state.size.hidpi_factor);
+    let framebuffer_size = TypedSize2D::new(framebuffer_size_physical.width as u32, framebuffer_size_physical.height as u32);
+
+    txn.set_display_list(
+        window.internal.epoch,
+        None,
+        layout_size,
+        (window.internal.pipeline_id, layout_size, window.internal.last_display_list_builder.clone()),
+        true,
+    );
+
+    // We don't want the epoch to increase to u32::MAX, since u32::MAX represents
+    // an invalid epoch, which could confuse webrender
+    window.internal.epoch = Epoch(if window.internal.epoch.0 == (u32::MAX - 1) {
+        0
+    } else {
+        window.internal.epoch.0 + 1
+    });
+
+    txn.set_root_pipeline(window.internal.pipeline_id);
+    txn.generate_frame();
+
+    window.internal.api.send_transaction(window.internal.document_id, txn);
+    window.renderer.as_mut().unwrap().update();
+    render_inner(window, framebuffer_size);
+}
+
+fn clean_up_unused_opengl_textures(pipeline_info: PipelineInfo) {
+
+    use compositor::ACTIVE_GL_TEXTURES;
+
+    // TODO: currently active epochs can be empty, why?
+    //
+    // I mean, while the renderer is rendering, there can never be "no epochs" active,
+    // at least one epoch must always be active.
+    if pipeline_info.epochs.is_empty() {
+        return;
+    }
+
+    // TODO: pipeline_info.epochs does not contain all active epochs,
+    // at best it contains the lowest in-use epoch. I.e. if `Epoch(43)`
+    // is listed, you can remove all textures from Epochs **lower than 43**
+    // BUT NOT EPOCHS HIGHER THAN 43.
+    //
+    // This means that "all active epochs" (in the documentation) is misleading
+    // since it doesn't actually list all active epochs, otherwise it'd list Epoch(43),
+    // Epoch(44), Epoch(45), which are currently active.
+    let oldest_to_remove_epoch = pipeline_info.epochs.values().min().unwrap();
+
+    let mut active_textures_lock = ACTIVE_GL_TEXTURES.lock().unwrap();
+
+    // Retain all OpenGL textures from epochs higher than the lowest epoch
+    //
+    // TODO: Handle overflow of Epochs correctly (low priority)
+    active_textures_lock.retain(|key, _| key > oldest_to_remove_epoch);
+}
+
+// See: https://github.com/servo/webrender/pull/2880
+// webrender doesn't reset the active shader back to what it was, but rather sets it
+// to zero, which glium doesn't know about, so on the next frame it tries to draw with shader 0
+fn render_inner<T: Layout>(window: &mut Window<T>, framebuffer_size: TypedSize2D<u32, DevicePixel>) {
+
+    use gleam::gl;
+    use window::get_gl_context;
+
+    // use glium::glutin::GlContext;
+    // unsafe { window.display.gl_window().make_current().unwrap(); }
+
+    let mut current_program = [0_i32];
+    unsafe { get_gl_context(&window.display).unwrap().get_integer_v(gl::CURRENT_PROGRAM, &mut current_program) };
+    window.renderer.as_mut().unwrap().render(framebuffer_size).unwrap();
+    get_gl_context(&window.display).unwrap().use_program(current_program[0] as u32);
+}
+
+// Empty test, for some reason codecov doesn't detect any files (and therefore
+// doesn't report codecov % correctly) except if they have at least one test in
+// the file. This is an empty test, which should be updated later on
+#[test]
+fn __codecov_test_app_file() {
+
+}